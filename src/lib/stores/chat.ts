import { create } from "zustand";
import { subscribeWithSelector } from "zustand/middleware";
import {
  Contact,
  Message,
  Conversation,
  ChatGroups,
  MessageForm,
  Ticket,
  QuickReplyTemplate,
  ContactNote,
  DraftMessage,
  ConversationGroup,
} from "@/types";
import {
  contactsApi,
  messagesApi,
  ticketsApi,
  quickReplyApi,
  contactNotesApi,
  draftMessagesApi,
  conversationsApi,
  antiBlockingApi,
  labelsApi,
} from "@/lib/api";
import {
  uploadMediaWithProgress,
  uploadWithRetry,
  validateFile,
} from "@/lib/utils/upload";
import { createWebSocketManager, getWebSocketManager } from "@/lib/websocket";
import { shallow } from "zustand/shallow";
import { useAntiBlockingStore } from "./antiBlocking";

/**
 * OPTIMIZED MESSAGE LOADING STRATEGY
 *
 * This store implements several optimizations to avoid unnecessary API calls and data replacements:
 *
 * 1. SMART LOADING (loadMessages):
 *    - Checks if messages already exist for the ticket/page combination
 *    - Skips loading if data is already available (unless forceRefresh=true)
 *    - Reduces unnecessary API calls and UI flickering
 *
 * 2. APPEND LOADING (appendMessages):
 *    - Loads additional pages without replacing existing messages
 *    - Avoids duplicates by checking message IDs
 *    - Useful for pagination or loading older messages
 *
 * 3. SINGLE MESSAGE OPERATIONS:
 *    - updateSingleMessage: Updates one message without reloading all
 *    - addSingleMessage: Adds one message without reloading all
 *    - Preserves existing state and optimistically updates UI
 *
 * 4. DUAL STORAGE STRATEGY:
 *    - contactMessages: For unified conversation view (all messages per contact)
 *    - messages: For ticket-specific view (messages per ticket)
 *    - Both are kept in sync automatically
 *
 * 5. CACHING:
 *    - Messages are cached by ticket ID and page
 *    - Prevents redundant API calls for same data
 *    - Manual refresh available via refreshMessages()
 *
 * USAGE EXAMPLES:
 *
 * // Load messages for first time
 * loadMessages(ticketId, 1)
 *
 * // Load more messages (pagination)
 * appendMessages(ticketId, 2)
 *
 * // Force refresh (ignore cache)
 * refreshMessages(ticketId)
 *
 * // Update single message (e.g., mark as read)
 * updateSingleMessage(ticketId, messageId, { read_at: new Date().toISOString() })
 *
 * // Add new message (e.g., from WebSocket)
 * addSingleMessage(ticketId, newMessage)
 */

// New types for contact-based conversations
interface TicketEpisode {
  ticket: Ticket;
  messageCount: number;
  startDate: string;
  endDate?: string;
  duration?: string;
  status: string;
  category: "PERLU_DIBALAS" | "OTOMATIS" | "SELESAI";
  unreadCount: number;
  lastMessage?: Message;
}

interface ContactConversation {
  contact: Contact;
  allMessages: Message[];
  ticketEpisodes: TicketEpisode[];
  currentTicket?: Ticket;
  totalMessages: number;
  unreadCount: number;
  lastActivity: string;
  conversationAge: string;
}

interface ChatState {
  // Contact-based conversations
  conversations: Conversation[];
  chatGroups: ChatGroups;

  // New: Contact conversation management
  activeContactConversation: ContactConversation | null;
  contactMessages: Record<string, Message[]>; // contactId -> all messages
  ticketEpisodes: Record<string, TicketEpisode[]>; // contactId -> episodes

  // Active chat
  activeContact: Contact | null;
  activeConversation: Conversation | null;
  activeTicket: Ticket | null;
  selectedContactId: string | null;

  // Messages (keeping for backward compatibility)
  messages: Record<string, Message[]>; // ticketId -> messages
  messagePages: Record<string, number>; // ticketId -> current page

  // New: Conversation mode
  conversationMode: "unified" | "ticket-specific"; // Toggle between views
  showTicketHistory: boolean;

  // Quick Reply Templates
  quickReplyTemplates: QuickReplyTemplate[];
  isLoadingQuickReplies: boolean;

  // Contact Notes
  contactNotes: Record<string, ContactNote[]>; // contactId -> notes
  isLoadingContactNotes: boolean;

  // Draft Messages
  draftMessages: Record<string, DraftMessage>; // contactId -> draft
  isLoadingDraftMessages: boolean;

  // Label Management
  labels: any[]; // Available labels
  conversationLabels: Record<string, any[]>; // contactId -> labels
  isLoadingLabels: boolean;

  // Bulk Operations
  bulkOperations: {
    selectedConversations: string[];
    isProcessing: boolean;
  };

  // Response Time Metrics
  responseTimeMetrics: Record<string, number>; // conversationId -> response time

  // UI state
  isLoadingConversations: boolean;
  isLoadingMessages: boolean;
  isSendingMessage: boolean;

  // Upload progress
  uploadProgress: Record<
    string,
    {
      messageId: string;
      fileName: string;
      progress: number;
      status: "uploading" | "complete" | "error";
      error?: string;
    }
  >; // fileId -> upload progress

  // Sidebar state
  sidebarCollapsed: boolean;
  rightSidebarVisible: boolean;
  rightSidebarMode: "auto" | "always" | "never"; // NEW: mode for info panel

  // Search
  searchQuery: string;
  searchResults: Message[];
  isSearching: boolean;

  // Typing indicators
  typingUsers: Record<string, string[]>; // ticketId -> typing usernames

  // Errors
  error: string | null;

  // Group management
  selectedGroup: ConversationGroup;

  // Conversation counts
  conversationCounts: {
    advisor: number;
    ai_agent: number;
    done: number;
  };

  // Pagination state
  pagination: {
    page: number;
    limit: number;
    total: number;
    hasMore: boolean;
  };
  isLoadingMore: boolean;
}

interface ChatActions {
  // Conversations
  loadConversations: () => Promise<void>;
  groupConversations: () => void;
  selectConversation: (contact: Contact) => void;
  clearActiveConversation: () => void;
  updateConversationStatus: (contactId: string, status: string) => void;

  // New: Contact-based conversation actions
  loadContactConversation: (contactId: string) => Promise<void>;
  loadContactMessages: (
    contactId: string,
    page?: number,
    query?: string,
    append?: boolean
  ) => Promise<any>;
  loadTicketEpisodes: (contactId: string) => Promise<void>;
  selectTicketEpisode: (ticketId: string) => void;
  toggleConversationMode: () => void;
  toggleTicketHistory: () => void;

  // Messages
  loadMessages: (
    ticketId: string,
    page?: number,
    forceRefresh?: boolean
  ) => Promise<void>;
  appendMessages: (ticketId: string, page?: number) => Promise<void>;
  refreshMessages: (ticketId: string) => Promise<void>;
  updateSingleMessage: (
    ticketId: string,
    messageId: string,
    updates: Partial<Message>
  ) => void;
  addSingleMessage: (ticketId: string, message: Message) => void;
  sendMessage: (data: MessageForm) => Promise<void>;
  addMessage: (message: Message) => void;
  updateMessage: (messageId: string, updates: Partial<Message>) => void;
  markMessagesAsRead: (ticketId: string) => void;

  // Quick Reply Templates
  loadQuickReplyTemplates: () => Promise<void>;
  createQuickReply: (data: {
    title: string;
    content: string;
    category: string;
  }) => Promise<void>;
  updateQuickReply: (
    id: string,
    data: { title?: string; content?: string; category?: string }
  ) => Promise<void>;
  deleteQuickReply: (id: string) => Promise<void>;
  useQuickReply: (id: string) => Promise<void>;

  // Contact Notes
  loadContactNotes: (contactId: string) => Promise<void>;
  createContactNote: (
    contactId: string,
    data: { content: string; type: "public" | "private" }
  ) => Promise<void>;
  updateContactNote: (
    id: string,
    data: { content?: string; type?: "public" | "private" }
  ) => Promise<void>;
  deleteContactNote: (id: string) => Promise<void>;

  // Draft Messages
  loadDraftMessage: (contactId: string) => Promise<void>;
  saveDraftMessage: (contactId: string, content: string) => Promise<void>;
  deleteDraftMessage: (contactId: string) => Promise<void>;
  autoSaveDraft: (contactId: string, content: string) => Promise<void>;

  // Label Management
  loadLabels: () => Promise<void>;
  createLabel: (data: {
    name: string;
    color: string;
    description?: string;
  }) => Promise<any>;
  updateLabel: (
    id: string,
    data: { name?: string; color?: string; description?: string }
  ) => Promise<any>;
  deleteLabel: (id: string) => Promise<void>;

  // Conversation Label Management
  addLabelsToConversation: (
    conversationId: string,
    labelIds: string[]
  ) => Promise<void>;
  removeLabelsFromConversation: (
    conversationId: string,
    labelIds: string[]
  ) => Promise<void>;

  // Bulk Operations
  selectConversationForBulk: (id: string) => void;
  selectAllConversations: () => void;
  clearBulkSelection: () => void;
  bulkUpdateConversations: (updates: any) => Promise<void>;

  // Response Time Tracking
  loadResponseTimeMetrics: () => Promise<void>;
  trackResponseTime: (conversationId: string, responseTime: number) => void;

  // Real-time updates
  handleIncomingMessage: (message: Message) => void;
  handleMessageStatusUpdate: (messageId: string, status: string) => void;
  handleTypingStart: (ticketId: string, username: string) => void;
  handleTypingStop: (ticketId: string, username: string) => void;

  // Search
  searchMessages: (query: string) => Promise<void>;
  clearSearch: () => void;

  // Upload progress
  setUploadProgress: (
    fileId: string,
    progress: {
      messageId: string;
      fileName: string;
      progress: number;
      status: "uploading" | "complete" | "error";
      error?: string;
    }
  ) => void;
  removeUploadProgress: (fileId: string) => void;
  clearUploadProgress: () => void;

  // UI actions
  toggleSidebar: () => void;
  setSidebarCollapsed: (collapsed: boolean) => void;
  toggleRightSidebar: () => void;
  setError: (error: string | null) => void;
  clearError: () => void;
  setRightSidebarMode: (mode: "auto" | "always" | "never") => void; // NEW
  getActiveTicket: () => any; // Helper method to get active ticket

  // Group management
  loadConversationsByGroup: (
    group: ConversationGroup,
    page?: number,
    limit?: number
  ) => Promise<void>;
  moveConversationToGroup: (
    conversationId: string,
    group: string
  ) => Promise<void>;
  setSelectedGroup: (group: ConversationGroup) => void;

  // Conversation counts
  loadConversationCounts: () => Promise<void>;

  // Pagination methods
  loadMoreConversations: () => Promise<void>;
}

type ChatStore = ChatState & ChatActions;

export const useChatStore = create<ChatStore>()(
  subscribeWithSelector((set, get) => ({
    // Initial state
    conversations: [],
    chatGroups: {
      // New conversation grouping
      advisor: [],
      ai_agent: [],
      done: [],
      // Legacy grouping (for backward compatibility)
      needReply: { urgent: [], normal: [], overdue: [] },
      automated: { botHandled: [], autoReply: [], workflow: [] },
      completed: { resolved: [], closed: [], archived: [] },
    },
    activeContactConversation: null,
    contactMessages: {},
    ticketEpisodes: {},
    activeContact: null,
    activeConversation: null,
    activeTicket: null,
    selectedContactId: null,
    messages: {},
    messagePages: {},
    conversationMode: "unified",
    showTicketHistory: false,
    quickReplyTemplates: [],
    isLoadingQuickReplies: false,
    contactNotes: {},
    isLoadingContactNotes: false,
    draftMessages: {},
    isLoadingDraftMessages: false,
    labels: [],
    conversationLabels: {},
    isLoadingLabels: false,
    bulkOperations: {
      selectedConversations: [],
      isProcessing: false,
    },
    responseTimeMetrics: {},
    isLoadingConversations: false,
    isLoadingMessages: false,
    isSendingMessage: false,
    uploadProgress: {},
    sidebarCollapsed: false,
    rightSidebarVisible: false,
    rightSidebarMode: "auto", // NEW
    searchQuery: "",
    searchResults: [],
    isSearching: false,
    typingUsers: {},
    error: null,
    selectedGroup: "ai_agent" as ConversationGroup,
    conversationCounts: {
      advisor: 0,
      ai_agent: 0,
      done: 0,
    },
    pagination: {
      page: 1,
      limit: 20,
      total: 0,
      hasMore: false,
    },
    isLoadingMore: false,

    // Actions
    loadConversations: async () => {
      // Use paginated loading for better performance
      // await get().loadConversationsWithPagination(1, 20);
    },

    groupConversations: () => {
      const { conversations } = get();
      const chatGroups = groupConversationsIntoCategories(conversations);
      set({ chatGroups });
    },

    selectConversation: async (contact: Contact) => {
      try {
        // Find the conversation for this contact
        const conversation = get().conversations.find(
          (c) => c.contact.id === contact.id
        );

        set({
          activeContact: contact,
          activeConversation: conversation || null,
          selectedContactId: contact.id,
          isLoadingMessages: true,
          error: null,
        });

        // Load contact conversation for info panel
        await get().loadContactConversation(contact.id);

        // Load all messages for this contact using the unified endpoint
        await get().loadContactMessages(contact.id, 1);

        // Join WebSocket room for real-time updates
        const ws = getWebSocketManager();
        if (ws) {
          console.log("[WS] Join contact room:", contact.id);
          ws.joinContactRoom(contact.id.toString());
          console.log(`[WS] User joined chat room: contact_${contact.id}`);
        }

        // Set active ticket - prioritize from conversation, then from contact conversation
        let activeTicket = conversation?.active_ticket;

        if (!activeTicket) {
          // Try to get from contact conversation
          const contactConversation = get().activeContactConversation;
          activeTicket = contactConversation?.currentTicket;
        }

        if (activeTicket) {
          set({ activeTicket });
        }

        set({ isLoadingMessages: false });
      } catch (error) {
        console.error("Failed to select conversation:", error);
        set({
          error: "Failed to load conversation details",
          isLoadingMessages: false,
        });
      }
    },

    clearActiveConversation: () => {
      const { activeContact } = get();

      // Leave WebSocket room
      const ws = getWebSocketManager();
      if (ws && activeContact) {
        ws.leaveContactRoom(activeContact.id.toString());
        console.log(`[WS] User left chat room: contact_${activeContact.id}`);
      }

      set({
        activeContact: null,
        activeConversation: null,
        activeTicket: null,
        selectedContactId: null,
      });
    },

    updateConversationStatus: (contactId, status) => {
      set((state) => ({
        conversations: state.conversations.map((conv) =>
          conv.contact.id === contactId
            ? { ...conv, status: status as any }
            : conv
        ),
      }));

      // Re-group conversations after status update
      get().groupConversations();
    },

    // New: Contact-based conversation actions
    loadContactConversation: async (contactId: string) => {
      try {
        // Load all tickets for this contact (for info panel)
        const tickets = await ticketsApi.getByContact(contactId);

        // Create ticket episodes for info panel
        const episodes: TicketEpisode[] = tickets.map((ticket: any) => ({
          ticket,
          messageCount: ticket.message_count || 0,
          startDate: ticket.created_at,
          endDate:
            ticket.resolved_at ||
            (ticket.status === "CLOSED" ? ticket.updated_at : undefined),
          status: ticket.status,
          category: getTicketCategory(ticket),
          unreadCount: ticket.unread_count || 0,
          lastMessage: ticket.last_message,
        }));

        // Get contact info
        const contact = get().conversations.find(
          (c) => c.contact.id === contactId
        )?.contact;
        if (!contact) throw new Error("Contact not found");

        // Find current active ticket (most recent open)
        const currentTicket =
          tickets.find((t) => t.status === "OPEN") || tickets[0];

        const conversation: ContactConversation = {
          contact,
          allMessages: [], // Messages will be loaded separately by loadContactMessages
          ticketEpisodes: episodes,
          currentTicket,
          totalMessages: episodes.reduce((sum, ep) => sum + ep.messageCount, 0),
          unreadCount: episodes.reduce((sum, ep) => sum + ep.unreadCount, 0),
          lastActivity: currentTicket?.updated_at || new Date().toISOString(),
          conversationAge: calculateConversationAge(currentTicket?.created_at),
        };

        set((state) => ({
          activeContactConversation: conversation,
          ticketEpisodes: {
            ...state.ticketEpisodes,
            [contactId]: episodes,
          },
          // Also set active ticket if not already set
          activeTicket: state.activeTicket || currentTicket,
        }));
      } catch (error) {
        console.error("Failed to load contact conversation:", error);
        set({
          error: "Failed to load contact conversation",
        });
      }
    },

    loadContactMessages: async (
      contactId: string,
      page = 1,
      query?: string,
      append = false
    ) => {
      try {
        set({ isLoadingMessages: true, error: null });

        // Use the unified contact messages endpoint with DESC order for reverse pagination
        const response = await messagesApi.getByContact(contactId, {
          page,
          limit: 20,
          query,
          order: "timestamp DESC", // Get newest messages first
        });

        // Handle different response formats
        let messages: Message[] = [];
        if (response.data?.messages) {
          messages = response.data.messages;
        } else if (response.data && Array.isArray(response.data)) {
          messages = response.data;
        } else if (response.data && response.data.data) {
          messages = response.data.data;
        }

        const total =
          response.meta?.total || response.data?.meta?.total || messages.length;

        // Convert backend message format to frontend format
        const formattedMessages: Message[] = messages.map((msg: any) => ({
          id: msg.id?.toString(),
          ticket_id: msg.ticket_id?.toString(),
          contact_id: msg.contact_id?.toString(),
          session_id: msg.session_id || "default",
          wa_message_id: msg.wa_message_id,
          direction: msg.direction?.toLowerCase() as "incoming" | "outgoing",
          message_type: msg.message_type || "text",
          content: msg.content || msg.body || "",
          body: msg.content || msg.body || "",
          status: msg.status?.toLowerCase() || "sent",
          media_url: msg.media_url,
          created_at:
            msg.timestamp || msg.created_at || new Date().toISOString(),
          updated_at: msg.updated_at || new Date().toISOString(),
          read_at: msg.read_at,
          sender_name: msg.sender?.username,
        }));

        // For reverse pagination: reverse the messages to show oldest to newest
        const reversedMessages = formattedMessages.reverse();

        set((state) => {
          const existingMessages = state.contactMessages[contactId] || [];
          let newMessages: Message[];

          if (append && page > 1) {
            // Append older messages to the beginning (for pagination)
            newMessages = [...reversedMessages, ...existingMessages];
          } else {
            // Replace messages (for initial load or refresh)
            newMessages = reversedMessages;
          }

          return {
            contactMessages: {
              ...state.contactMessages,
              [contactId]: newMessages,
            },
            searchQuery: query || "",
            searchResults: query ? newMessages : [],
            isLoadingMessages: false,
          };
        });

        // Return the response so we can access pagination metadata
        return response;
      } catch (error) {
        console.error("Failed to load contact messages:", error);
        set({
          error: "Failed to load messages",
          isLoadingMessages: false,
        });
        throw error;
      }
    },

    loadOlderMessages: async (contactId: string, page: number) => {
      try {
        set({ isLoadingMessages: true, error: null });

        // Load older messages (higher page number = older messages)
        const response = await messagesApi.getByContact(contactId, {
          page,
          limit: 20,
          order: "timestamp DESC", // Get older messages
        });

        // Handle different response formats
        let messages: Message[] = [];
        if (response.data?.messages) {
          messages = response.data.messages;
        } else if (response.data && Array.isArray(response.data)) {
          messages = response.data;
        } else if (response.data && response.data.data) {
          messages = response.data.data;
        }

        // Convert backend message format to frontend format
        const formattedMessages: Message[] = messages.map((msg: any) => ({
          id: msg.id?.toString(),
          ticket_id: msg.ticket_id?.toString(),
          contact_id: msg.contact_id?.toString(),
          session_id: msg.session_id || "default",
          wa_message_id: msg.wa_message_id,
          direction: msg.direction?.toLowerCase() as "incoming" | "outgoing",
          message_type: msg.message_type || "text",
          content: msg.content || msg.body || "",
          body: msg.content || msg.body || "",
          status: msg.status?.toLowerCase() || "sent",
          media_url: msg.media_url,
          created_at:
            msg.timestamp || msg.created_at || new Date().toISOString(),
          updated_at: msg.updated_at || new Date().toISOString(),
          read_at: msg.read_at,
        }));

        // For reverse pagination: reverse the messages to show oldest to newest
        const reversedMessages = formattedMessages.reverse();

        // Append older messages to the beginning
        set((state) => {
          const existingMessages = state.contactMessages[contactId] || [];
          const newMessages = [...reversedMessages, ...existingMessages];

          return {
            contactMessages: {
              ...state.contactMessages,
              [contactId]: newMessages,
            },
            isLoadingMessages: false,
          };
        });
      } catch (error) {
        console.error("Failed to load contact messages:", error);
        set({
          error: "Failed to load messages",
          isLoadingMessages: false,
        });
      }
    },

    loadTicketEpisodes: async (contactId: string) => {
      try {
        const tickets = await ticketsApi.getByContact(contactId);

        const episodes: TicketEpisode[] = tickets.map((ticket: any) => ({
          ticket,
          messageCount: ticket.message_count || 0,
          startDate: ticket.created_at,
          endDate:
            ticket.resolved_at ||
            (ticket.status === "CLOSED" ? ticket.updated_at : undefined),
          status: ticket.status,
          category: getTicketCategory(ticket),
          unreadCount: ticket.unread_count || 0,
          lastMessage: ticket.last_message,
        }));

        set((state) => ({
          ticketEpisodes: {
            ...state.ticketEpisodes,
            [contactId]: episodes,
          },
        }));
      } catch (error) {
        console.error("Failed to load ticket episodes:", error);
      }
    },

    selectTicketEpisode: (ticketId: string) => {
      // Switch to specific ticket view
      set({ conversationMode: "ticket-specific" });
      get().loadMessages(ticketId);

      // Update active ticket
      const conversation = get().conversations.find(
        (c) => c.active_ticket?.id?.toString() === ticketId
      );
      if (conversation) {
        set({
          activeTicket: conversation.active_ticket,
          activeConversation: conversation,
        });
      }
    },

    toggleConversationMode: () => {
      set((state) => ({
        conversationMode:
          state.conversationMode === "unified" ? "ticket-specific" : "unified",
      }));
    },

    toggleTicketHistory: () => {
      set((state) => ({
        showTicketHistory: !state.showTicketHistory,
      }));
    },

    loadMessages: async (ticketId: string, page = 1, forceRefresh = false) => {
      try {
        set({ isLoadingMessages: true, error: null });

        // Check if we already have messages for this ticket and page
        const existingMessages = get().messages[ticketId] || [];
        const existingPage = get().messagePages[ticketId] || 0;

        // Skip loading if we already have the data and not forcing refresh
        if (
          !forceRefresh &&
          existingMessages.length > 0 &&
          existingPage === page
        ) {
          set({ isLoadingMessages: false });
          return;
        }

        // Load messages from backend
        const messages = await messagesApi.getByTicket(ticketId, {
          page,
          per_page: 1000,
          order: "created_at ASC",
        });

        // Convert backend messages to frontend format
        const formattedMessages: Message[] = messages.map((msg: any) => ({
          id: msg.id?.toString(),
          ticket_id: msg.ticket_id?.toString(),
          contact_id: msg.contact_id?.toString(),
          session_id: msg.session_id || "default",
          wa_message_id: msg.wa_message_id,
          direction: msg.direction?.toLowerCase() as "incoming" | "outgoing",
          message_type: msg.message_type || "text",
          content: msg.body || msg.content || "",
          body: msg.body || msg.content || "",
          status: msg.status?.toLowerCase() || "sent",
          media_url: msg.media_url,
          created_at:
            msg.timestamp || msg.created_at || new Date().toISOString(),
          updated_at: msg.updated_at || new Date().toISOString(),
          read_at: msg.read_at,
        }));

        set((state) => ({
          messages: {
            ...state.messages,
            [ticketId]: formattedMessages,
          },
          messagePages: {
            ...state.messagePages,
            [ticketId]: page,
          },
          isLoadingMessages: false,
        }));
      } catch (error) {
        console.error("Failed to load messages:", error);
        set({
          error:
            error instanceof Error ? error.message : "Failed to load messages",
          isLoadingMessages: false,
        });
      }
    },

    appendMessages: async (ticketId: string, page = 1) => {
      try {
        set({ isLoadingMessages: true, error: null });

        const existingMessages = get().messages[ticketId] || [];

        // Load messages from backend
        const messages = await messagesApi.getByTicket(ticketId, {
          page,
          per_page: 1000,
          order: "created_at ASC",
        });

        // Convert backend messages to frontend format
        const formattedMessages: Message[] = messages.map((msg: any) => ({
          id: msg.id?.toString(),
          ticket_id: msg.ticket_id?.toString(),
          contact_id: msg.contact_id?.toString(),
          session_id: msg.session_id || "default",
          wa_message_id: msg.wa_message_id,
          direction: msg.direction?.toLowerCase() as "incoming" | "outgoing",
          message_type: msg.message_type || "text",
          content: msg.body || msg.content || "",
          body: msg.body || msg.content || "",
          status: msg.status?.toLowerCase() || "sent",
          media_url: msg.media_url,
          created_at:
            msg.timestamp || msg.created_at || new Date().toISOString(),
          updated_at: msg.updated_at || new Date().toISOString(),
          read_at: msg.read_at,
        }));

        // Append new messages to existing ones, avoiding duplicates
        const existingIds = new Set(existingMessages.map((msg) => msg.id));
        const newMessages = formattedMessages.filter(
          (msg) => !existingIds.has(msg.id)
        );

        set((state) => ({
          messages: {
            ...state.messages,
            [ticketId]: [...existingMessages, ...newMessages],
          },
          messagePages: {
            ...state.messagePages,
            [ticketId]: page,
          },
          isLoadingMessages: false,
        }));
      } catch (error) {
        console.error("Failed to append messages:", error);
        set({
          error:
            error instanceof Error
              ? error.message
              : "Failed to append messages",
          isLoadingMessages: false,
        });
      }
    },

    refreshMessages: async (ticketId: string) => {
      return get().loadMessages(ticketId, 1, true);
    },

    updateSingleMessage: (
      ticketId: string,
      messageId: string,
      updates: Partial<Message>
    ) => {
      set((state) => ({
        messages: {
          ...state.messages,
          [ticketId]:
            state.messages[ticketId]?.map((msg) =>
              msg.id === messageId ? { ...msg, ...updates } : msg
            ) || [],
        },
      }));
    },

    addSingleMessage: (ticketId: string, message: Message) => {
      set((state) => {
        const existingMessages = state.messages[ticketId] || [];
        const existingIds = new Set(existingMessages.map((msg) => msg.id));

        // Don't add if message already exists
        if (existingIds.has(message.id)) {
          return state;
        }

        return {
          messages: {
            ...state.messages,
            [ticketId]: [...existingMessages, message],
          },
        };
      });
    },

    sendMessage: async (data: MessageForm) => {
      try {
        set({ isSendingMessage: true, error: null });
        const { activeContact } = get();
        let ticketToUse = get().getActiveTicket();

        if (!activeContact) {
          throw new Error("No active contact selected");
        }

        // If no active ticket, try to create one or send without ticket
        if (!ticketToUse) {
          // Option 1: Try to create a ticket automatically
          try {
            const ticketResponse = await ticketsApi.create({
              contact_id: parseInt(activeContact.id),
              session_id: 1, // Default session
              subject: `Chat with ${activeContact.name || activeContact.phone_number}`,
              description: "Auto-created ticket from chat",
              priority: "MEDIUM",
            });

            if (ticketResponse) {
              ticketToUse = ticketResponse;
              // Update active ticket in state
              set({ activeTicket: ticketResponse });
            }
          } catch (ticketError) {
            console.warn(
              "[Chat] Failed to create ticket automatically:",
              ticketError
            );
            // Continue without ticket - will send message without ticket association
          }
        }

        const phoneNumber =
          activeContact.phone ||
          activeContact.phone_number ||
          activeContact.PhoneNumber;
        if (!phoneNumber) {
          throw new Error("Contact phone number is required");
        }

        // Create message object for UI
        const newMessage: Message = {
          id: Date.now().toString(),
          ticket_id: ticketToUse ? ticketToUse.id.toString() : null, // Can be null if no ticket
          contact_id: activeContact.id,
          session_id: data.session_id || "default",
          direction: "outgoing",
          message_type: data.message_type || "text",
          content: data.content,
          status: "pending", // Start with pending status
          created_at: new Date().toISOString(),
          updated_at: new Date().toISOString(),
        };

        // Add message to UI immediately
        get().addMessage(newMessage);

        try {
          let response = null;

          // Handle different message types
          if (
            data.media_file &&
            ["image", "video", "audio", "document"].includes(data.message_type)
          ) {
            // Validate file before upload
            const validation = validateFile(data.media_file, {
              maxSize: 50 * 1024 * 1024, // 50MB
              allowedTypes: ["image/*", "video/*", "audio/*", "application/*"],
            });

            if (!validation.valid) {
              throw new Error(validation.error || "Invalid file");
            }

            // Set a custom property in the upload progress to track status
            // We'll use the standard message status for the message itself

            // Track upload progress
            const updateProgress = (progress: number) => {
              // Update progress in store
              set((state) => ({
                uploadProgress: {
                  ...state.uploadProgress,
                  [newMessage.id]: {
                    messageId: newMessage.id,
                    fileName: data.media_file?.name || "unknown",
                    progress: progress,
                    status: "uploading",
                  },
                },
              }));
            };

            // Send media message using presigned URL flow
            response = await messagesApi.sendMedia(
              {
                file: data.media_file,
                contact_id: activeContact.id,
                session_id: data.session_id || "default",
                content: data.content || "",
                message_type: data.message_type,
                reply_to_message_id: data.reply_to_message_id,
                phone_number: activeContact.phone_number, // Pass the phone number we already have
                // Ticket is optional in our system, but backend requires it
                // We'll handle this in the API layer
              },
              updateProgress
            );

            // Update progress to complete
            set((state) => ({
              uploadProgress: {
                ...state.uploadProgress,
                [newMessage.id]: {
                  messageId: newMessage.id,
                  fileName: data.media_file?.name || "unknown",
                  progress: 100,
                  status: "complete",
                },
              },
            }));
          } else {
            // Send text message
            response = await messagesApi.send({
              contact_id: activeContact.id,
              session_id: data.session_id || "default",
              content: data.content,
              message_type: "text",
              to:
                activeContact.wa_id ||
                activeContact.phone_number ||
                activeContact.phone ||
                "",
              reply_to_message_id: data.reply_to_message_id,
              ticket_id: ticketToUse ? ticketToUse.id.toString() : undefined, // Pass ticket ID if available
            });
          }

          // Update message with response data if available
          if (response && response.id) {
            get().updateMessage(newMessage.id, {
              id: response.id.toString(),
              status: response.status || "sent",
              media_url: response.media_url || undefined,
              thumbnail_url: response.thumbnail_url || undefined,
            });
          } else {
            // Update status to sent if no response ID
            get().updateMessage(newMessage.id, { status: "sent" });
          }
        } catch (sendError) {
          console.error("[Chat] Failed to send message:", sendError);

          // Update upload progress to error if it was a media message
          if (data.media_file) {
            set((state) => ({
              uploadProgress: {
                ...state.uploadProgress,
                [newMessage.id]: {
                  messageId: newMessage.id,
                  fileName: data.media_file?.name || "unknown",
                  progress: 0,
                  status: "error",
                  error:
                    sendError instanceof Error
                      ? sendError.message
                      : "Upload failed",
                },
              },
            }));
          }

          // Update message status to failed
          get().updateMessage(newMessage.id, {
            status: "failed",
          });
          throw new Error("Failed to send message to server");
        }

        // Refresh messages to ensure we have the latest data
        if (activeContact?.id) {
          await get().loadContactMessages(activeContact.id, 1);
        }

        set({ isSendingMessage: false });
      } catch (error) {
        set({
          error:
            error instanceof Error ? error.message : "Failed to send message",
          isSendingMessage: false,
        });
        throw error;
      }
    },

    addMessage: (message: Message) => {
      const contactId = message.contact_id;
      const ticketId = message.ticket_id;
      if (!contactId) return;

      // Add to contact-based messages (for unified view)
      set((state) => ({
        contactMessages: {
          ...state.contactMessages,
          [contactId]: [...(state.contactMessages[contactId] || []), message],
        },
      }));

      // Also add to ticket-based messages if ticketId exists
      if (ticketId) {
        get().addSingleMessage(ticketId, message);
      }

      // Move conversation to top when new message is added
      set((state) => {
        const existingConvIndex = state.conversations.findIndex(
          (conv) => conv.contact.id?.toString() === contactId
        );

        if (existingConvIndex !== -1) {
          const updatedConversation = {
            ...state.conversations[existingConvIndex],
          };
          const otherConversations = state.conversations.filter(
            (_, i) => i !== existingConvIndex
          );

          return {
            conversations: [updatedConversation, ...otherConversations],
          };
        }

        return state;
      });
    },

    updateMessage: (messageId: string, updates: Partial<Message>) => {
      set((state) => {
        // Update in contact-based messages
        const newContactMessages: Record<string, Message[]> = {};
        Object.entries(state.contactMessages).forEach(
          ([contactId, contactMessages]) => {
            newContactMessages[contactId] = contactMessages.map((msg) =>
              msg.id === messageId ? { ...msg, ...updates } : msg
            );
          }
        );

        // Update in ticket-based messages
        const newMessages: Record<string, Message[]> = {};
        Object.entries(state.messages).forEach(([ticketId, ticketMessages]) => {
          newMessages[ticketId] = ticketMessages.map((msg) =>
            msg.id === messageId ? { ...msg, ...updates } : msg
          );
        });

        return {
          contactMessages: newContactMessages,
          messages: newMessages,
        };
      });
    },

    markMessagesAsRead: async (ticketId: string) => {
      try {
        // Mark messages as read in the backend
        await messagesApi.markAsRead(ticketId);

        // Update local state
        set((state) => ({
          messages: {
            ...state.messages,
            [ticketId]:
              state.messages[ticketId]?.map((msg) =>
                msg.direction === "incoming" && !msg.read_at
                  ? { ...msg, read_at: new Date().toISOString() }
                  : msg
              ) || [],
          },
          conversations: state.conversations.map((conv) =>
            conv.active_ticket?.id?.toString() === ticketId
              ? { ...conv, unread_count: 0 }
              : conv
          ),
        }));

        // Re-group conversations
        get().groupConversations();
      } catch (error) {
        console.error("Failed to mark messages as read:", error);
      }
    },

    // Real-time handlers
    handleIncomingMessage: async (message) => {
      console.log("[WS] handleIncomingMessage called:", message);
      get().addMessage(message);

      const contactId = message.contact_id;
      const state = get();
      const { selectedGroup } = state;
      const existingConv = state.conversations.find(
        (conv) => conv.contact.id?.toString() === contactId
      );

      if (!existingConv) {
        // Fetch conversation detail dari backend
        try {
          const conv = await conversationsApi.getById(contactId);
          if (conv) {
            if (conv.conversation_group === selectedGroup) {
              set((state) => ({
                conversations: [conv, ...state.conversations],
              }));
            }

            // Always update counts regardless of current group
            get().loadConversationCounts();
          }
        } catch (err) {
          console.error("Failed to fetch new conversation:", err);
        }
      } else {
        // Update existing conversation
        set((state) => {
          let updatedConversation = null;
          const otherConversations = state.conversations.filter((conv) => {
            if (conv.contact.id?.toString() === contactId) {
              // Update last_message
              const lastMsg = {
                id: message.id,
                ticket_id: message.ticket_id,
                contact_id: message.contact_id,
                session_id: message.session_id,
                direction: message.direction,
                message_type: message.message_type,
                content: message.content,
                status: message.status,
                created_at: message.created_at,
                updated_at: message.updated_at,
              };
              // Update unread_count (hanya untuk incoming)
              let unread = conv.unread_count || 0;
              if (message.direction === "incoming") unread += 1;
              // Update label jika ada perubahan
              let labels = conv.labels;
              if (
                "labels" in message &&
                Array.isArray((message as any).labels) &&
                (message as any).labels.length
              ) {
                labels = (message as any).labels;
              }
              // Update contact name jika belum ada
              let contact = { ...conv.contact };
              const msgContact = (message as any).contact || conv.contact;
              if (
                (!contact.name || contact.name === "") &&
                msgContact &&
                msgContact.name &&
                msgContact.name !== ""
              ) {
                contact.name = msgContact.name;
              }
              // Update admin incharge dan takeover flag jika ada di message.contact
              let assigned_to = conv.assigned_to;
              if (msgContact && msgContact.assigned_to) {
                assigned_to = msgContact.assigned_to;
              }
              let is_takeover_by_bot = false;
              if (
                msgContact &&
                typeof msgContact.is_takeover_by_bot !== "undefined"
              ) {
                is_takeover_by_bot = msgContact.is_takeover_by_bot;
              }

              // Check if conversation group changed
              let conversation_group = conv.conversation_group;
              const msgContactAny = msgContact as any;
              if (msgContactAny && msgContactAny.conversation_group) {
                conversation_group = msgContactAny.conversation_group;
              }

              updatedConversation = {
                ...conv,
                last_message: lastMsg,
                unread_count: unread,
                labels,
                contact,
                assigned_to,
                is_takeover_by_bot,
                conversation_group,
                last_activity: message.created_at,
              };

              // Remove from current view if group changed
              return conversation_group === selectedGroup;
            }
            return true; // Keep other conversations
          });

          // Place updated conversation at the top if it belongs to current group
          const finalConversations =
            updatedConversation &&
            (updatedConversation as any).conversation_group === selectedGroup
              ? [updatedConversation, ...otherConversations]
              : otherConversations;

          return {
            conversations: finalConversations,
          };
        });

        // Always update counts
        get().loadConversationCounts();
      }
    },

    handleMessageStatusUpdate: (messageId, status) => {
      get().updateMessage(messageId, { status: status as any });
    },

    handleTypingStart: (ticketId, username) => {
      set((state) => ({
        typingUsers: {
          ...state.typingUsers,
          [ticketId]: [
            ...(state.typingUsers[ticketId] || []).filter(
              (u) => u !== username
            ),
            username,
          ],
        },
      }));
    },

    handleTypingStop: (ticketId, username) => {
      set((state) => ({
        typingUsers: {
          ...state.typingUsers,
          [ticketId]: (state.typingUsers[ticketId] || []).filter(
            (u) => u !== username
          ),
        },
      }));
    },

    // Search
    searchMessages: async (query) => {
      if (!query.trim()) {
        get().clearSearch();
        return;
      }

      try {
        set({ isSearching: true, searchQuery: query });

        const results = await messagesApi.search(query);

        set({
          searchResults: results as Message[],
          isSearching: false,
        });
      } catch (error) {
        set({
          error: error instanceof Error ? error.message : "Search failed",
          isSearching: false,
        });
      }
    },

    clearSearch: () => {
      set({
        searchQuery: "",
        searchResults: [],
        isSearching: false,
      });
    },

    // Upload progress actions
    setUploadProgress: (fileId: string, progress) => {
      set((state) => ({
        uploadProgress: {
          ...state.uploadProgress,
          [fileId]: progress,
        },
      }));
    },

    removeUploadProgress: (fileId: string) => {
      set((state) => {
        const { [fileId]: removed, ...rest } = state.uploadProgress;
        return { uploadProgress: rest };
      });
    },

    clearUploadProgress: () => {
      set({ uploadProgress: {} });
    },

    // UI actions
    toggleSidebar: () => {
      set((state) => ({
        sidebarCollapsed: !state.sidebarCollapsed,
      }));
    },

    setSidebarCollapsed: (collapsed: boolean) => {
      set({ sidebarCollapsed: collapsed });
    },

    toggleRightSidebar: () => {
      set((state) => ({
        rightSidebarVisible: !state.rightSidebarVisible,
      }));
    },

    setError: (error) => {
      set({ error });
    },

    clearError: () => {
      set({ error: null });
    },

    // Quick Reply Templates
    loadQuickReplyTemplates: async () => {
      set({ isLoadingQuickReplies: true, error: null });
      try {
        const quickReplyTemplates = await quickReplyApi.getAll();
        set({ quickReplyTemplates, isLoadingQuickReplies: false });
      } catch (error) {
        console.error("Failed to load quick reply templates:", error);
        set({
          error: "Failed to load quick reply templates",
          isLoadingQuickReplies: false,
        });
      }
    },

    createQuickReply: async (data) => {
      try {
        const quickReply = await quickReplyApi.create(data);
        set({
          quickReplyTemplates: [...get().quickReplyTemplates, quickReply],
        });
      } catch (error) {
        console.error("Failed to create quick reply:", error);
        set({ error: "Failed to create quick reply" });
      }
    },

    updateQuickReply: async (id, data) => {
      try {
        const quickReply = await quickReplyApi.update(id, data);
        set({
          quickReplyTemplates: get().quickReplyTemplates.map((qr) =>
            qr.id === id ? quickReply : qr
          ),
        });
      } catch (error) {
        console.error("Failed to update quick reply:", error);
        set({ error: "Failed to update quick reply" });
      }
    },

    deleteQuickReply: async (id) => {
      try {
        await quickReplyApi.delete(id);
        set({
          quickReplyTemplates: get().quickReplyTemplates.filter(
            (qr) => qr.id !== id
          ),
        });
      } catch (error) {
        console.error("Failed to delete quick reply:", error);
        set({ error: "Failed to delete quick reply" });
      }
    },

    useQuickReply: async (id) => {
      try {
        const quickReply = await quickReplyApi.incrementUsage(id);
        set({
          quickReplyTemplates: get().quickReplyTemplates.map((qr) =>
            qr.id === id ? quickReply : qr
          ),
        });
      } catch (error) {
        console.error("Failed to use quick reply:", error);
        set({ error: "Failed to use quick reply" });
      }
    },

    // Contact Notes
    loadContactNotes: async (contactId) => {
      try {
        const contactNotes = await contactNotesApi.getByContact(contactId);
        set({ contactNotes: { [contactId]: contactNotes } });
      } catch (error) {
        console.error("Failed to load contact notes:", error);
        set({ error: "Failed to load contact notes" });
      }
    },

    createContactNote: async (contactId, data) => {
      try {
        const contactNote = await contactNotesApi.create({
          ...data,
          contact_id: contactId,
        });
        set({
          contactNotes: {
            ...get().contactNotes,
            [contactId]: [
              ...(get().contactNotes[contactId] || []),
              contactNote,
            ],
          },
        });
      } catch (error) {
        console.error("Failed to create contact note:", error);
        set({ error: "Failed to create contact note" });
      }
    },

    updateContactNote: async (id, data) => {
      try {
        const contactNote = await contactNotesApi.update(id, data);
        set({
          contactNotes: {
            ...get().contactNotes,
            [get().activeContactConversation?.contact.id || ""]:
              get().contactNotes[
                get().activeContactConversation?.contact.id || ""
              ].map((n) => (n.id === id ? contactNote : n)),
          },
        });
      } catch (error) {
        console.error("Failed to update contact note:", error);
        set({ error: "Failed to update contact note" });
      }
    },

    deleteContactNote: async (id) => {
      try {
        await contactNotesApi.delete(id);
        set({
          contactNotes: {
            ...get().contactNotes,
            [get().activeContactConversation?.contact.id || ""]:
              get().contactNotes[
                get().activeContactConversation?.contact.id || ""
              ].filter((n) => n.id !== id),
          },
        });
      } catch (error) {
        console.error("Failed to delete contact note:", error);
        set({ error: "Failed to delete contact note" });
      }
    },

    // Draft Messages
    loadDraftMessage: async (contactId) => {
      try {
        const draftMessage = await draftMessagesApi.getByContact(contactId);
        set({ draftMessages: { [contactId]: draftMessage } });
      } catch (error) {
        console.error("Failed to load draft message:", error);
        set({ error: "Failed to load draft message" });
      }
    },

    saveDraftMessage: async (contactId, content) => {
      try {
        const draftMessage = await draftMessagesApi.create({
          contact_id: contactId,
          content,
        });
        set({
          draftMessages: { ...get().draftMessages, [contactId]: draftMessage },
        });
      } catch (error) {
        console.error("Failed to save draft message:", error);
        set({ error: "Failed to save draft message" });
      }
    },

    deleteDraftMessage: async (contactId) => {
      try {
        await draftMessagesApi.delete(contactId);
        const { [contactId]: deleted, ...remainingDrafts } =
          get().draftMessages;
        set({ draftMessages: remainingDrafts });
      } catch (error) {
        console.error("Failed to delete draft message:", error);
        set({ error: "Failed to delete draft message" });
      }
    },

    autoSaveDraft: async (contactId, content) => {
      try {
        const draftMessage = await draftMessagesApi.update(contactId, {
          content,
        });
        set({
          draftMessages: { ...get().draftMessages, [contactId]: draftMessage },
        });
      } catch (error) {
        console.error("Failed to auto-save draft message:", error);
        set({ error: "Failed to auto-save draft message" });
      }
    },

    // Label Management
    loadLabels: async () => {
      set({ isLoadingLabels: true, error: null });
      try {
        const labels = await labelsApi.getAll();
        set({ labels, isLoadingLabels: false });
      } catch (error) {
        console.error("Failed to load labels:", error);
        set({ error: "Failed to load labels", isLoadingLabels: false });
      }
    },

    createLabel: async (data) => {
      try {
        const newLabel = await labelsApi.create(data);
        set({ labels: [...get().labels, newLabel] });
        return newLabel;
      } catch (error) {
        console.error("Failed to create label:", error);
        set({ error: "Failed to create label" });
        throw error;
      }
    },

    updateLabel: async (id, data) => {
      try {
        const updatedLabel = await labelsApi.update(id, data);
        set({
          labels: get().labels.map((label) =>
            label.id === id ? updatedLabel : label
          ),
        });
        return updatedLabel;
      } catch (error) {
        console.error("Failed to update label:", error);
        set({ error: "Failed to update label" });
        throw error;
      }
    },

    deleteLabel: async (id) => {
      try {
        await labelsApi.delete(id);
        set({ labels: get().labels.filter((label) => label.id !== id) });
      } catch (error) {
        console.error("Failed to delete label:", error);
        set({ error: "Failed to delete label" });
      }
    },

    // Conversation Label Management
    addLabelsToConversation: async (conversationId, labelIds) => {
      try {
        await conversationsApi.addLabels(conversationId, labelIds);
        // Update local state
        const labels = get().labels.filter((label) =>
          labelIds.includes(label.id)
        );
        set({
          conversationLabels: {
            ...get().conversationLabels,
            [conversationId]: [
              ...(get().conversationLabels[conversationId] || []),
              ...labels,
            ],
          },
        });

        // Refresh conversation data to show updated labels
        // await get().loadConversations();
        get().groupConversations();
      } catch (error) {
        console.error("Failed to add labels to conversation:", error);
        set({ error: "Failed to add labels to conversation" });
      }
    },

    removeLabelsFromConversation: async (conversationId, labelIds) => {
      try {
        await conversationsApi.removeLabels(conversationId, labelIds);
        // Update local state
        const currentLabels = get().conversationLabels[conversationId] || [];
        const updatedLabels = currentLabels.filter(
          (label) => !labelIds.includes(label.id)
        );
        set({
          conversationLabels: {
            ...get().conversationLabels,
            [conversationId]: updatedLabels,
          },
        });

        // Refresh conversation data to show updated labels
        await get().loadConversations();
        get().groupConversations();
      } catch (error) {
        console.error("Failed to remove labels from conversation:", error);
        set({ error: "Failed to remove labels from conversation" });
      }
    },

    // Bulk Operations
    selectConversationForBulk: (id) => {
      const { selectedConversations } = get().bulkOperations;
      const isSelected = selectedConversations.includes(id);

      set({
        bulkOperations: {
          ...get().bulkOperations,
          selectedConversations: isSelected
            ? selectedConversations.filter((convId) => convId !== id)
            : [...selectedConversations, id],
        },
      });
    },

    selectAllConversations: () => {
      const allConversationIds = get().conversations.map((conv) => conv.id);
      set({
        bulkOperations: {
          ...get().bulkOperations,
          selectedConversations: allConversationIds,
        },
      });
    },

    clearBulkSelection: () => {
      set({
        bulkOperations: {
          ...get().bulkOperations,
          selectedConversations: [],
        },
      });
    },

    bulkUpdateConversations: async (updates) => {
      const { selectedConversations } = get().bulkOperations;
      if (selectedConversations.length === 0) return;

      set({ bulkOperations: { ...get().bulkOperations, isProcessing: true } });

      try {
        await conversationsApi.bulkUpdate(selectedConversations, updates);

        // Update local state based on the updates
        if (updates.status) {
          set({
            conversations: get().conversations.map((conv) =>
              selectedConversations.includes(conv.id)
                ? { ...conv, status: updates.status }
                : conv
            ),
          });
        }

        // Clear selection after successful update
        get().clearBulkSelection();

        // Re-group conversations
        get().groupConversations();
      } catch (error) {
        console.error("Failed to bulk update conversations:", error);
        set({ error: "Failed to bulk update conversations" });
      } finally {
        set({
          bulkOperations: { ...get().bulkOperations, isProcessing: false },
        });
      }
    },

    // Response Time Tracking
    loadResponseTimeMetrics: async () => {
      try {
        // This would typically load from an analytics endpoint
        // For now, we'll use placeholder data
        const metrics = {}; // await analyticsApi.getResponseTimeMetrics();
        set({ responseTimeMetrics: metrics });
      } catch (error) {
        console.error("Failed to load response time metrics:", error);
        set({ error: "Failed to load response time metrics" });
      }
    },

    trackResponseTime: (conversationId, responseTime) => {
      set({
        responseTimeMetrics: {
          ...get().responseTimeMetrics,
          [conversationId]: responseTime,
        },
      });
    },

    setRightSidebarMode: (mode) => {
      set({ rightSidebarMode: mode });
      if (mode === "always") set({ rightSidebarVisible: true });
      if (mode === "never") set({ rightSidebarVisible: false });
    },

    // Helper method to get active ticket from multiple sources
    getActiveTicket: () => {
      const state = get();
      return (
        state.activeTicket ||
        state.activeContactConversation?.currentTicket ||
        state.activeConversation?.active_ticket
      );
    },

    // === Group management ===
    loadConversationsByGroup: async (group, page = 1, limit = 20) => {
      // Only show loading for initial load (page 1), not for load more
      if (page === 1) {
        set({ isLoadingConversations: true, error: null });
      }

      try {
        const {
          conversations,
          total,
          page: responsePage,
          limit: responseLimit,
          hasNext,
        } = await conversationsApi.getByGroup(group, page, limit);

        // Smart data management: only replace on page 1, append for load more
        const currentConversations = get().conversations;
        let newConversations: Conversation[];

        if (page === 1) {
          // Initial load: replace all data
          newConversations = conversations;
        } else {
          // Load more: append new data to existing
          newConversations = [...currentConversations, ...conversations];
        }

        set({
          conversations: newConversations,
          pagination: {
            page: responsePage,
            limit: responseLimit,
            total,
            hasMore: hasNext,
          },
          isLoadingConversations: false,
          error: null,
        });

        // Optionally, re-group if needed
        get().groupConversations();
      } catch (error) {
        console.error("❌ Error loading conversations by group:", error);
        set({
          conversations: [],
          error: "Failed to load conversations by group",
          isLoadingConversations: false,
        });
      }
    },
    moveConversationToGroup: async (conversationId, group) => {
      try {
        await conversationsApi.moveToGroup(conversationId, group);

        const { selectedGroup } = get();

        // Remove conversation from current state immediately to reflect the change
        set((state) => ({
          conversations: state.conversations.filter(
            (conv) => conv.id !== conversationId
          ),
        }));

        // Reload current group and target group
        await get().loadConversationsByGroup(selectedGroup);
        await get().loadConversationsByGroup(group as ConversationGroup);
        await get().loadConversationCounts();
      } catch (error) {
        set({ error: "Failed to move conversation to group" });
        throw error;
      }
    },
    setSelectedGroup: (group) => {
      set({ selectedGroup: group });
    },

    // Conversation counts
    loadConversationCounts: async () => {
      try {
        const counts = await conversationsApi.getCounts();
        set({ conversationCounts: counts });
      } catch (error) {
        console.error("Failed to load conversation counts:", error);
        set({
          conversationCounts: { advisor: 0, ai_agent: 0, done: 0 },
          error: "Failed to load conversation counts",
        });
      }
    },

    // Pagination methods

    loadMoreConversations: async () => {
      const { pagination, isLoadingMore, selectedGroup, conversations } = get();
      if (isLoadingMore || !pagination.hasMore) return;

      set({ isLoadingMore: true });
      try {
        // Load only new data without affecting existing data
        await get().loadConversationsByGroup(
          selectedGroup,
          pagination.page + 1,
          pagination.limit
        );
      } finally {
        set({ isLoadingMore: false });
      }
    },
  }))
);

// Helper function to group conversations into categories
function groupConversationsIntoCategories(
  conversations: Conversation[]
): ChatGroups {
  const chatGroups: ChatGroups = {
    // New conversation grouping
    advisor: [],
    ai_agent: [],
    done: [],
    // Legacy grouping (for backward compatibility)
    needReply: { urgent: [], normal: [], overdue: [] },
    automated: { botHandled: [], autoReply: [], workflow: [] },
    completed: { resolved: [], closed: [], archived: [] },
  };

  const now = new Date();

  conversations.forEach((conversation) => {
    // New grouping logic based on conversation_group field
    if (conversation.conversation_group) {
      switch (conversation.conversation_group) {
        case "advisor":
          chatGroups.advisor.push(conversation);
          break;
        case "ai_agent":
          chatGroups.ai_agent.push(conversation);
          break;
        case "done":
          chatGroups.done.push(conversation);
          break;
        default:
          chatGroups.ai_agent.push(conversation); // Default to AI Agent
      }
    } else {
      // Fallback to legacy grouping if conversation_group is not set
      // Also add to new grouping based on status
      if (
        conversation.status === "closed" ||
        conversation.status === "resolved"
      ) {
        chatGroups.done.push(conversation);
      } else {
        chatGroups.ai_agent.push(conversation); // Default to AI Agent
      }

      // Legacy grouping logic
      const lastActivity = new Date(conversation.last_activity);
      const minutesSinceLastActivity =
        (now.getTime() - lastActivity.getTime()) / (1000 * 60);

      if (conversation.status === "active" && conversation.unread_count > 0) {
        if (minutesSinceLastActivity > 120) {
          // 2 hours
          chatGroups.needReply.overdue.push(conversation);
        } else if (minutesSinceLastActivity > 30) {
          // 30 minutes
          chatGroups.needReply.urgent.push(conversation);
        } else {
          chatGroups.needReply.normal.push(conversation);
        }
      } else if (conversation.status === "pending") {
        chatGroups.automated.autoReply.push(conversation);
      } else if (conversation.status === "resolved") {
        chatGroups.completed.resolved.push(conversation);
      } else if (conversation.status === "closed") {
        chatGroups.completed.closed.push(conversation);
      }
    }
  });

  return chatGroups;
}

// Helper function to get media type from file
function getMediaType(file: File): string {
  const type = file.type.split("/")[0];
  switch (type) {
    case "image":
      return "image";
    case "video":
      return "video";
    case "audio":
      return "audio";
    default:
      return "document";
  }
}

// Helper function to determine ticket category
function getTicketCategory(
  ticket: any
): "PERLU_DIBALAS" | "OTOMATIS" | "SELESAI" {
  if (ticket.status === "CLOSED" || ticket.status === "RESOLVED") {
    return "SELESAI";
  }

  // Check if ticket has automation labels
  if (ticket.labels && Array.isArray(ticket.labels)) {
    const hasAutoLabel = ticket.labels.some((label: any) =>
      ["OTOMATIS", "AUTO", "BOT", "AUTOMATED"].includes(
        label.name?.toUpperCase()
      )
    );
    if (hasAutoLabel) {
      return "OTOMATIS";
    }
  }

  // If open and has unread messages, needs reply
  if (ticket.status === "OPEN" && (ticket.unread_count || 0) > 0) {
    return "PERLU_DIBALAS";
  }

  // Default to needs reply for open tickets
  return "PERLU_DIBALAS";
}

// Helper function to calculate conversation age
function calculateConversationAge(startDate?: string): string {
  if (!startDate) return "Baru";

  const start = new Date(startDate);
  const now = new Date();
  const diffMs = now.getTime() - start.getTime();
  const diffDays = Math.floor(diffMs / (1000 * 60 * 60 * 24));

  if (diffDays === 0) return "Hari ini";
  if (diffDays === 1) return "Kemarin";
  if (diffDays < 7) return `${diffDays} hari`;
  if (diffDays < 30) return `${Math.floor(diffDays / 7)} minggu`;
  if (diffDays < 365) return `${Math.floor(diffDays / 30)} bulan`;

  return `${Math.floor(diffDays / 365)} tahun`;
}

// Setup WebSocket listeners when store is created
console.log("[WS] Chat store loaded");
let ws = getWebSocketManager();
if (!ws) {
  ws = createWebSocketManager();
  console.log("[WS] WebSocketManager auto-created in chat store");
}
if (ws && typeof window !== "undefined") {
  // Join global room for notifications
  ws.joinRoom("global");
  console.log("[WS] Joined global room for notifications");

  if (!window.__wsMessageReceivedHandler) {
    window.__wsMessageReceivedHandler = (data: any) => {
<<<<<<< HEAD
      console.log('[WS] message_received event:', data);
      
      // Get current state to check selectedGroup
      const currentState = useChatStore.getState();
      const currentTab = currentState.selectedGroup;
      
      // Check if the data.tab matches current tab (if tab is provided)
      if (data.tab && data.tab !== currentTab) {
        console.log(`[WS] Ignoring message_received for tab ${data.tab}, current tab is ${currentTab}`);
        return;
      }
      
      console.log(`[WS] Processing message_received for matching tab: ${data.tab || 'no tab specified'}`);
      
=======
      console.log("[WS] message_received event:", data);
>>>>>>> 00be5f0b
      const message = {
        id: (data.message_id || data.id || Date.now()).toString(),
        ticket_id: (
          data.ticket_id ||
          (data.ticket && data.ticket.id) ||
          ""
        ).toString(),
        contact_id: (
          data.contact_id ||
          (data.contact && data.contact.id) ||
          ""
        ).toString(),
        session_id: data.session_name || "default",
        wa_message_id: data.wa_message_id || "",
        direction: data.direction,
        message_type: data.message_type || "text",
        content: data.body || data.content || "",
        status: data.status || "received",
        media_url: data.media_url || "",
        created_at: data.timestamp || new Date().toISOString(),
        updated_at: data.timestamp || new Date().toISOString(),
        read_at: data.read_at || null,
      };
      if (!message.content && message.message_type === "text") {
        console.warn("[WS] message_received: content kosong!", data);
      }
      // Play notification sound hanya untuk pesan incoming
      if (message.direction === "incoming") {
        window.playNotificationSound && window.playNotificationSound();
      }
      useChatStore.getState().addMessage(message);
    };
    ws.off("message_received");
    ws.on("message_received", window.__wsMessageReceivedHandler);
    console.log("[WS] message_received handler registered ONCE (named)");
  } else {
    ws.off("message_received", window.__wsMessageReceivedHandler);
    ws.on("message_received", window.__wsMessageReceivedHandler);
    console.log("[WS] message_received handler re-registered (named)");
  }
  ws.on("message_sent", (data) => {
    console.log("[WS] message_sent event:", data);
    useChatStore.getState().handleIncomingMessage(data);
  });
  ws.on("message_status_update", (data) => {
    // message_status_update digunakan untuk delivered/read
    console.log("[WS] message_status_update event:", data);
    if (data.status === "delivered") {
      useChatStore
        .getState()
        .updateMessage(data.message_id, { status: "delivered" });
    } else if (data.status === "read") {
      useChatStore
        .getState()
        .updateMessage(data.message_id, { read_at: new Date().toISOString() });
    }
  });
  ws.on("typing_start", (data) => {
    console.log("[WS] typing_start event:", data);
    useChatStore
      .getState()
      .handleTypingStart(data.ticket_id, data.user_name || data.username);
  });
  ws.on("typing_stop", (data) => {
    console.log("[WS] typing_stop event:", data);
    useChatStore
      .getState()
      .handleTypingStop(data.ticket_id, data.user_name || data.username);
  });
  ws.on("ticket_created", (data) => {
    console.log("[WS] ticket_created event:", data);
    // Optionally reload conversations or add ticket to state
  });
  ws.on("session_status_update", (data) => {
    console.log("[WS] session_status_update event:", data);
    // Optionally update session status in state
  });
  ws.on("qr_code_update", (data) => {
    console.log("[WS] qr_code_update event:", data);
    // Optionally update QR code state
  });
<<<<<<< HEAD
  ws.on('conversation_updated', (data) => {
    console.log('[WS] conversation_updated event:', data);
    
    // Get current state to check selectedGroup
    const currentState = useChatStore.getState();
    const currentTab = currentState.selectedGroup;
    
    // Check if the data.tab matches current tab
    if (data.tab !== currentTab) {
      console.log(`[WS] Ignoring conversation_updated for tab ${data.tab}, current tab is ${currentTab}`);
      return;
    }
    
    console.log(`[WS] Processing conversation_updated for matching tab: ${data.tab}`);
    
=======
  ws.on("conversation_updated", (data) => {
    console.log("[WS] conversation_updated event:", data);
>>>>>>> 00be5f0b
    // Update or insert conversation in state and move to top
    useChatStore.setState((state) => {
      const idx = state.conversations.findIndex(
        (conv) => conv.id === data.id || conv.contact.id === data.contact_id
      );
      let newConversations;
      if (idx !== -1) {
        // Update existing conversation and move to top
        const updatedConversation = { ...state.conversations[idx], ...data };
        const otherConversations = state.conversations.filter(
          (_, i) => i !== idx
        );
        newConversations = [updatedConversation, ...otherConversations];
      } else {
        // Insert new conversation at top
        newConversations = [data, ...state.conversations];
      }
      return {
        conversations: newConversations,
        // Optionally, update chatGroups if needed
      };
    });
    // Optionally, re-group conversations
    useChatStore.getState().groupConversations();
  });

  // Label management events
  ws.on("label_created", (data) => {
    console.log("[WS] label_created event:", data);
    useChatStore.setState((state) => ({
      labels: [...state.labels, data],
    }));
  });

  ws.on("label_updated", (data) => {
    console.log("[WS] label_updated event:", data);
    useChatStore.setState((state) => ({
      labels: state.labels.map((label) =>
        label.id === data.id ? { ...label, ...data } : label
      ),
    }));
  });

  ws.on("label_deleted", (data) => {
    console.log("[WS] label_deleted event:", data);
    useChatStore.setState((state) => ({
      labels: state.labels.filter((label) => label.id !== data.id),
    }));
  });

  ws.on("conversation_labels_updated", (data) => {
    console.log("[WS] conversation_labels_updated event:", data);
    useChatStore.setState((state) => ({
      conversationLabels: {
        ...state.conversationLabels,
        [data.conversation_id]: data.labels,
      },
    }));
  });

  // Status update events
  ws.on("conversation_status_updated", (data) => {
    console.log("[WS] conversation_status_updated event:", data);
    useChatStore.setState((state) => ({
      conversations: state.conversations.map((conv) =>
        conv.id === data.conversation_id
          ? { ...conv, status: data.status }
          : conv
      ),
    }));
    // Re-group conversations after status change
    useChatStore.getState().groupConversations();
  });

  // Bulk operation events
  ws.on("bulk_operation_completed", (data) => {
    console.log("[WS] bulk_operation_completed event:", data);
    // Reload conversations to reflect bulk changes
    useChatStore.getState().loadConversations();
  });

  // Response time tracking events
  ws.on("response_time_tracked", (data) => {
    console.log("[WS] response_time_tracked event:", data);
    useChatStore.setState((state) => ({
      responseTimeMetrics: {
        ...state.responseTimeMetrics,
        [data.conversation_id]: data.response_time,
      },
    }));
  });
} else {
  console.warn("[WS] WebSocketManager is null in chat store");
}

// Selectors
export const useChat = () => {
  const {
    conversations,
    chatGroups,
    activeContact,
    activeConversation,
    messages,
    isLoadingConversations,
    isLoadingMessages,
    isSendingMessage,
    error,
    loadConversations,
    selectConversation,
    sendMessage,
    markMessagesAsRead,
  } = useChatStore();

  return {
    conversations,
    chatGroups,
    activeContact,
    activeConversation,
    messages,
    isLoadingConversations,
    isLoadingMessages,
    isSendingMessage,
    error,
    loadConversations,
    selectConversation,
    sendMessage,
    markMessagesAsRead,
  };
};

export const useActiveChat = () => {
  const activeContact = useChatStore((state) => state.activeContact);
  const activeConversation = useChatStore((state) => state.activeConversation);
  const activeTicket = useChatStore((state) => state.activeTicket);
  const messages = useChatStore((state) =>
    activeTicket ? state.messages[activeTicket.id.toString()] || [] : []
  );

  return { activeContact, activeConversation, activeTicket, messages };
};

export const useChatGroups = () => useChatStore((state) => state.chatGroups);
export const useChatSearch = () =>
  useChatStore((state) => ({
    searchQuery: state.searchQuery,
    searchResults: state.searchResults,
    isSearching: state.isSearching,
    searchMessages: state.searchMessages,
    clearSearch: state.clearSearch,
  }));

export const useSidebarCollapsed = () =>
  useChatStore((state) => state.sidebarCollapsed);
export const useRightSidebarVisible = () =>
  useChatStore((state) => state.rightSidebarVisible);
export const useToggleSidebar = () =>
  useChatStore((state) => state.toggleSidebar);
export const useSetSidebarCollapsed = () =>
  useChatStore((state) => state.setSidebarCollapsed);
export const useToggleRightSidebar = () =>
  useChatStore((state) => state.toggleRightSidebar);
export const useRightSidebarMode = () =>
  useChatStore((state) => state.rightSidebarMode);
export const useSetRightSidebarMode = () =>
  useChatStore((state) => state.setRightSidebarMode);

export const useChatError = () =>
  useChatStore((state) => ({
    error: state.error,
    setError: state.setError,
    clearError: state.clearError,
  }));

export const useUploadProgress = () =>
  useChatStore((state) => ({
    uploadProgress: state.uploadProgress,
    setUploadProgress: state.setUploadProgress,
    removeUploadProgress: state.removeUploadProgress,
    clearUploadProgress: state.clearUploadProgress,
  }));

// Tambahkan deklarasi global untuk window.__wsMessageReceivedHandler
declare global {
  interface Window {
    __wsMessageReceivedHandler?: (data: any) => void;
    playNotificationSound?: () => void;
  }
}

if (typeof window !== "undefined" && !window.playNotificationSound) {
  window.playNotificationSound = () => {
    try {
      const audio = new Audio("/notification.wav");
      audio.play();
    } catch (e) {
      console.warn("Failed to play notification sound", e);
    }
  };
}<|MERGE_RESOLUTION|>--- conflicted
+++ resolved
@@ -2149,7 +2149,6 @@
 
   if (!window.__wsMessageReceivedHandler) {
     window.__wsMessageReceivedHandler = (data: any) => {
-<<<<<<< HEAD
       console.log('[WS] message_received event:', data);
       
       // Get current state to check selectedGroup
@@ -2164,9 +2163,6 @@
       
       console.log(`[WS] Processing message_received for matching tab: ${data.tab || 'no tab specified'}`);
       
-=======
-      console.log("[WS] message_received event:", data);
->>>>>>> 00be5f0b
       const message = {
         id: (data.message_id || data.id || Date.now()).toString(),
         ticket_id: (
@@ -2248,7 +2244,6 @@
     console.log("[WS] qr_code_update event:", data);
     // Optionally update QR code state
   });
-<<<<<<< HEAD
   ws.on('conversation_updated', (data) => {
     console.log('[WS] conversation_updated event:', data);
     
@@ -2264,10 +2259,6 @@
     
     console.log(`[WS] Processing conversation_updated for matching tab: ${data.tab}`);
     
-=======
-  ws.on("conversation_updated", (data) => {
-    console.log("[WS] conversation_updated event:", data);
->>>>>>> 00be5f0b
     // Update or insert conversation in state and move to top
     useChatStore.setState((state) => {
       const idx = state.conversations.findIndex(
